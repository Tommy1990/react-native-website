--- conflicted
+++ resolved
@@ -16,11 +16,7 @@
 * [`ios_backgroundColor`](switch.md#ios_backgroundColor)
 * [`onValueChange`](switch.md#onvaluechange)
 * [`testID`](switch.md#testid)
-<<<<<<< HEAD
-* [`thumbTintColor`](switch.md#thumbtintcolor)
-=======
 * [`thumbColor`](switch.md#thumbColor)
->>>>>>> 80052b3a
 * [`tintColor`](switch.md#tintcolor)
 * [`value`](switch.md#value)
 
@@ -41,7 +37,6 @@
 ---
 
 ### `trackColor`
-<<<<<<< HEAD
 
 Custom colors for the switch track. `onTintColor` is now deprecated.
 
@@ -55,21 +50,6 @@
 
 ### `ios_backgroundColor`
 
-=======
-
-Custom colors for the switch track. `onTintColor` is now deprecated.
-
-iOS: when the switch value is false, the track shrinks into the border. If you want to change the color of the background exposed by the shrunken track, use [`ios_backgroundColor`](switch.md#ios_backgroundColor).
-
-| Type                                                          | Required |
-| ------------------------------------------------------------- | -------- |
-| object: {false: [color](colors.md), true: [color](colors.md)} | No       |
-
----
-
-### `ios_backgroundColor`
-
->>>>>>> 80052b3a
 On iOS, custom color for the background. This background color can be seen either when the switch value is false or when the switch is disabled (and the switch is translucent).
 
 | Type               | Required |
